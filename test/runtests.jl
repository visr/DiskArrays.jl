--- conflicted
+++ resolved
@@ -38,8 +38,6 @@
   view(a.parent,i...) .= v
 end
 
-<<<<<<< HEAD
-=======
 struct UnchunkedDiskArray{T,N,P<:AbstractArray{T,N}} <: AbstractDiskArray{T,N}
   p::P
 end
@@ -51,8 +49,6 @@
   #println("reading from indices ", join(string.(i)," "))
   aout .= a.p[i...]
 end
-
->>>>>>> 39a2de3a
 
 function test_getindex(a)
   @test a[2,3,1] == 10
